--- conflicted
+++ resolved
@@ -34,17 +34,10 @@
             exit 1
           fi
 
-<<<<<<< HEAD
           # 1. Make DATABASE_URL suitable for psql (strip +asyncpg)
           EFFECTIVE_DATABASE_URL="${DATABASE_URL/postgresql+asyncpg:/postgresql:}"
 
           # 2. Enforce sslmode=require
-=======
-          # 1. Maak de DATABASE_URL geschikt voor psql (strip +asyncpg)
-          EFFECTIVE_DATABASE_URL="${DATABASE_URL/postgresql+asyncpg:/postgresql:}"
-
-          # 2. sslmode=require afdwingen
->>>>>>> de674e80
           if [[ "$EFFECTIVE_DATABASE_URL" == *"sslmode="* ]]; then
             true
           elif [[ "$EFFECTIVE_DATABASE_URL" == *"?"* ]]; then
@@ -53,15 +46,14 @@
             EFFECTIVE_DATABASE_URL="${EFFECTIVE_DATABASE_URL}?sslmode=require"
           fi
 
-<<<<<<< HEAD
           echo "Starting cleanup loop..."
 
           # Delete batches of ~50k rows until <=100k remain
           while true; do
-            TOTAL_COUNT=$(psql --tuples-only --no-align --quiet "$EFFECTIVE_DATABASE_URL" << 'EOF'
-            SELECT COUNT(*) FROM public.ai_logs;
-            EOF
-            )
+          TOTAL_COUNT=$(psql --tuples-only --no-align --quiet "$EFFECTIVE_DATABASE_URL" << 'EOF'
+          SELECT COUNT(*) FROM public.ai_logs;
+          EOF
+          )
             echo "Current row count: $TOTAL_COUNT"
 
             if (( TOTAL_COUNT <= 100000 )); then
@@ -71,17 +63,17 @@
 
             echo "Deleting oldest ~50000 rows..."
 
-            psql --set ON_ERROR_STOP=1 --quiet "$EFFECTIVE_DATABASE_URL" << 'EOF'
-            WITH doomed AS (
-                SELECT id
-                FROM public.ai_logs
-                ORDER BY created_at ASC
-                LIMIT 50000
-            )
-            DELETE FROM public.ai_logs
-            USING doomed
-            WHERE public.ai_logs.id = doomed.id;
-            EOF
+          psql --set ON_ERROR_STOP=1 --quiet "$EFFECTIVE_DATABASE_URL" << 'EOF'
+          WITH doomed AS (
+              SELECT id
+              FROM public.ai_logs
+              ORDER BY created_at ASC
+              LIMIT 50000
+          )
+          DELETE FROM public.ai_logs
+          USING doomed
+          WHERE public.ai_logs.id = doomed.id;
+          EOF
 
             echo "Batch deleted. Continuing loop..."
           done
@@ -91,44 +83,4 @@
           VACUUM ANALYZE public.ai_logs;
           EOF
 
-          echo "Done! ai_logs trimmed to <=100k rows and optimized."
-=======
-          echo "🚀 Starting cleanup loop…"
-
-          # Batches van 50k rijen per keer verwijderen tot er ≤100k overblijven
-          while true; do
-            TOTAL_COUNT=$(psql --tuples-only --no-align --quiet "$EFFECTIVE_DATABASE_URL" << 'EOF'
-SELECT COUNT(*) FROM public.ai_logs;
-EOF
-)
-            echo "Current row count: $TOTAL_COUNT"
-
-            if (( TOTAL_COUNT <= 100000 )); then
-              echo "✅ Table already at or under 100000 rows, stopping."
-              break
-            fi
-
-            echo "🧹 Deleting oldest ~50000 rows…"
-
-            psql --set ON_ERROR_STOP=1 --quiet "$EFFECTIVE_DATABASE_URL" << 'EOF'
-WITH doomed AS (
-    SELECT id
-    FROM public.ai_logs
-    ORDER BY created_at ASC
-    LIMIT 50000
-)
-DELETE FROM public.ai_logs
-USING doomed
-WHERE public.ai_logs.id = doomed.id;
-EOF
-
-            echo "Batch deleted. Continuing loop…"
-          done
-
-          echo "🔧 Running VACUUM ANALYZE…"
-          psql --set ON_ERROR_STOP=1 --quiet "$EFFECTIVE_DATABASE_URL" << 'EOF'
-VACUUM ANALYZE public.ai_logs;
-EOF
-
-          echo "🎯 Done! ai_logs trimmed to <=100k rows and optimized."
->>>>>>> de674e80
+          echo "Done! ai_logs trimmed to <=100k rows and optimized."