name: TDA Discovery (weekly, chunked)

on:
  schedule:
    - cron: "0 0 * * 6"     # wekelijks
  workflow_dispatch:

permissions:
  contents: read

concurrency:
  group: "tda-discovery"
  cancel-in-progress: true

jobs:
  discovery:
    runs-on: ubuntu-latest
    timeout-minutes: 30
    strategy:
      fail-fast: false
      matrix:
        category: [bakery, restaurant, supermarket, barber, mosque, travel_agency, butcher, fast_food]
        chunk_index: [0, 1, 2, 3, 4, 5]   # 6 chunks -> pas aan indien nodig
    defaults:
      run:
        working-directory: Backend

    steps:
      - name: Checkout
        uses: actions/checkout@v4

      - name: Setup Python 3.13
        uses: actions/setup-python@v5
        with:
          python-version: "3.13"

      - name: Cache pip
        uses: actions/cache@v4
        with:
          path: ~/.cache/pip
          key: pip-${{ runner.os }}-py3.13-${{ hashFiles('Backend/requirements.txt') }}
          restore-keys: |
            pip-${{ runner.os }}-py3.13-

      - name: Install deps
        run: |
          python -m pip install --upgrade pip
          pip install -r requirements.txt

      - name: Run Discovery (${{ matrix.category }}, chunk ${{ matrix.chunk_index }})
        env:
          DATABASE_URL: ${{ secrets.DATABASE_URL }}
          OPENAI_API_KEY: ${{ secrets.OPENAI_API_KEY }}
<<<<<<< HEAD
          SUPABASE_URL: ${{ secrets.SUPABASE_URL }}
          SUPABASE_KEY: ${{ secrets.SUPABASE_KEY }}
          DATA_PROVIDER: osm
=======
          # Force free, open-source provider
          DATA_PROVIDER: osm
          SUPABASE_URL: ${{ secrets.SUPABASE_URL }}
          SUPABASE_KEY: ${{ secrets.SUPABASE_KEY }}
>>>>>>> feb1f30b
          PYTHONUNBUFFERED: "1"
          PYTHONPATH: .
        run: >
          python -m app.workers.discovery_bot
          --city rotterdam
          --categories ${{ matrix.category }}
          --nearby-radius-m 1500
          --grid-span-km 8
          --max-per-cell-per-category 30
          --inter-call-sleep-s 0.10
          --chunks 6
          --chunk-index ${{ matrix.chunk_index }}<|MERGE_RESOLUTION|>--- conflicted
+++ resolved
@@ -51,16 +51,10 @@
         env:
           DATABASE_URL: ${{ secrets.DATABASE_URL }}
           OPENAI_API_KEY: ${{ secrets.OPENAI_API_KEY }}
-<<<<<<< HEAD
-          SUPABASE_URL: ${{ secrets.SUPABASE_URL }}
-          SUPABASE_KEY: ${{ secrets.SUPABASE_KEY }}
-          DATA_PROVIDER: osm
-=======
           # Force free, open-source provider
           DATA_PROVIDER: osm
           SUPABASE_URL: ${{ secrets.SUPABASE_URL }}
           SUPABASE_KEY: ${{ secrets.SUPABASE_KEY }}
->>>>>>> feb1f30b
           PYTHONUNBUFFERED: "1"
           PYTHONPATH: .
         run: >
